/*
 * Copyright 2017 Kafdrop contributors.
 *
 * Licensed under the Apache License, Version 2.0 (the "License");
 * you may not use this file except in compliance with the License.
 * You may obtain a copy of the License at
 *
 * http://www.apache.org/licenses/LICENSE-2.0
 *
 * Unless required by applicable law or agreed to in writing, software
 * distributed under the License is distributed on an "AS IS" BASIS,
 * WITHOUT WARRANTIES OR CONDITIONS OF ANY KIND, either express or implied.
 * See the License for the specific language governing permissions and
 * limitations under the License.
 *
 *
 */

package kafdrop.service;

import kafdrop.model.*;
import kafdrop.util.*;
import org.apache.kafka.clients.admin.*;
import org.apache.kafka.clients.admin.ConfigEntry.*;
import org.apache.kafka.clients.consumer.*;
import org.apache.kafka.common.*;
import org.apache.kafka.common.header.*;
import org.slf4j.*;
import org.springframework.stereotype.*;

import java.util.*;
import java.util.Map.*;
import java.util.function.*;
import java.util.stream.*;

import static java.util.function.Predicate.not;

@Service
public final class KafkaMonitorImpl implements KafkaMonitor {
  private static final Logger LOG = LoggerFactory.getLogger(KafkaMonitorImpl.class);

  private final KafkaHighLevelConsumer highLevelConsumer;

  private final KafkaHighLevelAdminClient highLevelAdminClient;

  public KafkaMonitorImpl(KafkaHighLevelConsumer highLevelConsumer, KafkaHighLevelAdminClient highLevelAdminClient) {
    this.highLevelConsumer = highLevelConsumer;
    this.highLevelAdminClient = highLevelAdminClient;
  }

  @Override
  public List<BrokerVO> getBrokers() {
    final var clusterDescription = highLevelAdminClient.describeCluster();
    final var brokerVos = new ArrayList<BrokerVO>(clusterDescription.nodes.size());
    for (var node : clusterDescription.nodes) {
      final var isController = node.id() == clusterDescription.controller.id();
      brokerVos.add(new BrokerVO(node.id(), node.host(), node.port(), node.rack(), isController));
    }
    return brokerVos;
  }

  @Override
  public Optional<BrokerVO> getBroker(int id) {
    return getBrokers().stream().filter(brokerVo -> brokerVo.getId() == id).findAny();
  }

  @Override
  public ClusterSummaryVO getClusterSummary(Collection<TopicVO> topics) {
    final var topicSummary = topics.stream()
        .map(topic -> {
          final var summary = new ClusterSummaryVO();
          summary.setPartitionCount(topic.getPartitions().size());
          summary.setUnderReplicatedCount(topic.getUnderReplicatedPartitions().size());
          summary.setPreferredReplicaPercent(topic.getPreferredReplicaPercent());
          topic.getPartitions()
              .forEach(partition -> {
                if (partition.getLeader() != null) {
                  summary.addBrokerLeaderPartition(partition.getLeader().getId());
                }
                if (partition.getPreferredLeader() != null) {
                  summary.addBrokerPreferredLeaderPartition(partition.getPreferredLeader().getId());
                }
              });
          return summary;
        })
        .reduce((s1, s2) -> {
          s1.setPartitionCount(s1.getPartitionCount() + s2.getPartitionCount());
          s1.setUnderReplicatedCount(s1.getUnderReplicatedCount() + s2.getUnderReplicatedCount());
          s1.setPreferredReplicaPercent(s1.getPreferredReplicaPercent() + s2.getPreferredReplicaPercent());
          s2.getBrokerLeaderPartitionCount().forEach(s1::addBrokerLeaderPartition);
          s2.getBrokerPreferredLeaderPartitionCount().forEach(s1::addBrokerPreferredLeaderPartition);
          return s1;
        })
        .orElseGet(ClusterSummaryVO::new);
    topicSummary.setTopicCount(topics.size());
    topicSummary.setPreferredReplicaPercent(topics.isEmpty() ? 0 : topicSummary.getPreferredReplicaPercent() / topics.size());
    return topicSummary;
  }

  @Override
  public List<TopicVO> getTopics() {
    final var topicVos = getTopicMetadata().values().stream()
        .sorted(Comparator.comparing(TopicVO::getName))
        .collect(Collectors.toList());
    for (var topicVo : topicVos) {
      topicVo.setPartitions(getTopicPartitionSizes(topicVo));
    }
    return topicVos;
  }

  @Override
  public Optional<TopicVO> getTopic(String topic) {
    final var topicVo = Optional.ofNullable(getTopicMetadata(topic).get(topic));
    topicVo.ifPresent(vo -> vo.setPartitions(getTopicPartitionSizes(vo)));
    return topicVo;
  }

  private Map<String, TopicVO> getTopicMetadata(String... topics) {
    final var topicInfos = highLevelConsumer.getTopicInfos(topics);
    final var retrievedTopicNames = topicInfos.keySet();
    final var topicConfigs = highLevelAdminClient.describeTopicConfigs(retrievedTopicNames);

    for (var topicVo : topicInfos.values()) {
      final var config = topicConfigs.get(topicVo.getName());
      if (config != null) {
        final var configMap = new TreeMap<String, String>();
        for (var configEntry : config.entries()) {
          if (configEntry.source() != ConfigSource.DEFAULT_CONFIG &&
              configEntry.source() != ConfigSource.STATIC_BROKER_CONFIG) {
            configMap.put(configEntry.name(), configEntry.value());
          }
        }
        topicVo.setConfig(configMap);
      } else {
        LOG.warn("Missing config for topic {}", topicVo.getName());
      }
    }
    return topicInfos;
  }

  @Override
  public List<MessageVO> getMessages(String topic, int count,
                                     Deserializers deserializers) {
    final var records = highLevelConsumer.getLatestRecords(topic, count, deserializers);
    if (records != null) {
      final var messageVos = new ArrayList<MessageVO>();
      for (var record : records) {
        final var messageVo = new MessageVO();
        messageVo.setPartition(record.partition());
        messageVo.setOffset(record.offset());
        messageVo.setKey(record.key());
        messageVo.setMessage(record.value());
        messageVo.setHeaders(headersToMap(record.headers()));
        messageVo.setTimestamp(new Date(record.timestamp()));
        messageVos.add(messageVo);
      }
      return messageVos;
    } else {
      return Collections.emptyList();
    }
  }

  @Override
  public List<MessageVO> getMessages(TopicPartition topicPartition, long offset, int count,
<<<<<<< HEAD
                                     MessageDeserializer deserializer) {
    final var records = highLevelConsumer.getLatestRecords(topicPartition, offset, count, deserializer);    
=======
                                     Deserializers deserializers) {
    final var records = highLevelConsumer.getLatestRecords(topicPartition, offset, count, deserializers);
>>>>>>> 2c5cb3fa
    if (records != null) {
      final var messageVos = new ArrayList<MessageVO>();
      for (var record : records) {
        final var messageVo = new MessageVO();
        messageVo.setPartition(record.partition());
        messageVo.setOffset(record.offset());
        messageVo.setKey(record.key());
        messageVo.setMessage(record.value());
        messageVo.setHeaders(headersToMap(record.headers()));
        messageVo.setTimestamp(new Date(record.timestamp()));
        messageVos.add(messageVo);
      }
      return messageVos;
    } else {
      return Collections.emptyList();
    }
  }

  private static Map<String, String> headersToMap(Headers headers) {
    final var map = new TreeMap<String, String>();
    for (var header : headers) {
      final var value = header.value();
      map.put(header.key(), (value == null) ? null : new String(value));
    }
    return map;
  }

  private Map<Integer, TopicPartitionVO> getTopicPartitionSizes(TopicVO topic) {
    return highLevelConsumer.getPartitionSize(topic.getName());
  }

  @Override
  public List<ConsumerVO> getConsumers(Collection<TopicVO> topicVos) {
    final var topics = topicVos.stream().map(TopicVO::getName).collect(Collectors.toSet());
    final var consumerGroupOffsets = getConsumerOffsets(topics);
    LOG.debug("consumerGroupOffsets: {}", consumerGroupOffsets);
    LOG.debug("topicVos: {}", topicVos);
    return convert(consumerGroupOffsets, topicVos);
  }

  @Override
  public void createTopic(CreateTopicVO createTopicDto) {
    var newTopic = new NewTopic(
            createTopicDto.getName(), createTopicDto.getPartitionsNumber(), (short) createTopicDto.getReplicationFactor()
    );
    highLevelAdminClient.createTopic(newTopic);
  }

  @Override
  public void deleteTopic(String topic) {
    highLevelAdminClient.deleteTopic(topic);
  }

  @Override
  public List<AclVO> getAcls() {
    final var acls = highLevelAdminClient.listAcls();
    final var aclVos = new ArrayList<AclVO>(acls.size());
    for (var acl : acls) {
      aclVos.add(new AclVO(acl.pattern().resourceType().toString(), acl.pattern().name(),
              acl.pattern().patternType().toString(), acl.entry().principal(),
              acl.entry().host(), acl.entry().operation().toString(),
              acl.entry().permissionType().toString()));
    }
    Collections.sort(aclVos);
    return aclVos;
  }

  private static List<ConsumerVO> convert(List<ConsumerGroupOffsets> consumerGroupOffsets, Collection<TopicVO> topicVos) {
    final var topicVoMap = topicVos.stream().collect(Collectors.toMap(TopicVO::getName, Function.identity()));
    final var groupTopicPartitionOffsetMap = new TreeMap<String, Map<String, Map<Integer, Long>>>();

    for (var consumerGroupOffset : consumerGroupOffsets) {
      final var groupId = consumerGroupOffset.groupId;

      for (var topicPartitionOffset : consumerGroupOffset.offsets.entrySet()) {
        final var topic = topicPartitionOffset.getKey().topic();
        final var partition = topicPartitionOffset.getKey().partition();
        final var offset = topicPartitionOffset.getValue().offset();
        groupTopicPartitionOffsetMap
            .computeIfAbsent(groupId, __ -> new TreeMap<>())
            .computeIfAbsent(topic, __ -> new TreeMap<>())
            .put(partition, offset);
      }
    }

    final var consumerVos = new ArrayList<ConsumerVO>(consumerGroupOffsets.size());
    for (var groupTopicPartitionOffset : groupTopicPartitionOffsetMap.entrySet()) {
      final var groupId = groupTopicPartitionOffset.getKey();
      final var consumerVo = new ConsumerVO(groupId);
      consumerVos.add(consumerVo);

      for (var topicPartitionOffset : groupTopicPartitionOffset.getValue().entrySet()) {
        final var topic = topicPartitionOffset.getKey();
        final var consumerTopicVo = new ConsumerTopicVO(topic);
        consumerVo.addTopic(consumerTopicVo);

        for (var partitionOffset : topicPartitionOffset.getValue().entrySet()) {
          final var partition = partitionOffset.getKey();
          final var offset = partitionOffset.getValue();
          final var offsetVo = new ConsumerPartitionVO(groupId, topic, partition);
          consumerTopicVo.addOffset(offsetVo);
          offsetVo.setOffset(offset);
          final var topicVo = topicVoMap.get(topic);
          final var topicPartitionVo = topicVo.getPartition(partition);
          offsetVo.setSize(topicPartitionVo.map(TopicPartitionVO::getSize).orElse(-1L));
          offsetVo.setFirstOffset(topicPartitionVo.map(TopicPartitionVO::getFirstOffset).orElse(-1L));
        }
      }
    }

    return consumerVos;
  }

  private static final class ConsumerGroupOffsets {
    final String groupId;
    final Map<TopicPartition, OffsetAndMetadata> offsets;

    ConsumerGroupOffsets(String groupId, Map<TopicPartition, OffsetAndMetadata> offsets) {
      this.groupId = groupId;
      this.offsets = offsets;
    }

    boolean isEmpty() {
      return offsets.isEmpty();
    }

    ConsumerGroupOffsets forTopics(Set<String> topics) {
      final var filteredOffsets = offsets.entrySet().stream()
          .filter(e -> topics.contains(e.getKey().topic()))
          .collect(Collectors.toMap(Entry::getKey, Entry::getValue));
      return new ConsumerGroupOffsets(groupId, filteredOffsets);
    }

    @Override
    public String toString() {
      return ConsumerGroupOffsets.class.getSimpleName() + " [groupId=" + groupId + ", offsets=" + offsets + "]";
    }
  }

  private ConsumerGroupOffsets resolveOffsets(String groupId) {
    return new ConsumerGroupOffsets(groupId, highLevelAdminClient.listConsumerGroupOffsetsIfAuthorized(groupId));
  }

  private List<ConsumerGroupOffsets> getConsumerOffsets(Set<String> topics) {
    final var consumerGroups = highLevelAdminClient.listConsumerGroups();
    return consumerGroups.stream()
        .map(this::resolveOffsets)
        .map(offsets -> offsets.forTopics(topics))
        .filter(not(ConsumerGroupOffsets::isEmpty))
        .collect(Collectors.toList());
  }
}<|MERGE_RESOLUTION|>--- conflicted
+++ resolved
@@ -162,13 +162,8 @@
 
   @Override
   public List<MessageVO> getMessages(TopicPartition topicPartition, long offset, int count,
-<<<<<<< HEAD
-                                     MessageDeserializer deserializer) {
-    final var records = highLevelConsumer.getLatestRecords(topicPartition, offset, count, deserializer);    
-=======
                                      Deserializers deserializers) {
     final var records = highLevelConsumer.getLatestRecords(topicPartition, offset, count, deserializers);
->>>>>>> 2c5cb3fa
     if (records != null) {
       final var messageVos = new ArrayList<MessageVO>();
       for (var record : records) {
