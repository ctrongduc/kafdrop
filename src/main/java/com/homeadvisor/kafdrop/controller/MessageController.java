/*
 * Copyright 2017 HomeAdvisor, Inc.
 *
 * Licensed under the Apache License, Version 2.0 (the "License");
 * you may not use this file except in compliance with the License.
 * You may obtain a copy of the License at
 *
 * http://www.apache.org/licenses/LICENSE-2.0
 *
 * Unless required by applicable law or agreed to in writing, software
 * distributed under the License is distributed on an "AS IS" BASIS,
 * WITHOUT WARRANTIES OR CONDITIONS OF ANY KIND, either express or implied.
 * See the License for the specific language governing permissions and
 * limitations under the License.
 *
 *
 */

package com.homeadvisor.kafdrop.controller;

import com.fasterxml.jackson.annotation.JsonIgnore;
import com.fasterxml.jackson.annotation.JsonProperty;
<<<<<<< HEAD
import com.homeadvisor.kafdrop.config.MessageFormatConfiguration;
=======
>>>>>>> d353fa1a
import com.homeadvisor.kafdrop.config.SchemaRegistryConfiguration;
import com.homeadvisor.kafdrop.model.MessageVO;
import com.homeadvisor.kafdrop.model.TopicVO;
import com.homeadvisor.kafdrop.service.KafkaMonitor;
import com.homeadvisor.kafdrop.service.MessageInspector;
import com.homeadvisor.kafdrop.service.TopicNotFoundException;
import com.homeadvisor.kafdrop.util.AvroMessageDeserializer;
import com.homeadvisor.kafdrop.util.DefaultMessageDeserializer;
import com.homeadvisor.kafdrop.util.MessageDeserializer;
import com.homeadvisor.kafdrop.util.MessageFormat;

import io.swagger.annotations.ApiOperation;
import io.swagger.annotations.ApiResponse;
import io.swagger.annotations.ApiResponses;
import org.springframework.beans.factory.annotation.Autowired;
import org.springframework.http.MediaType;
import org.springframework.stereotype.Controller;
import org.springframework.ui.Model;
import org.springframework.validation.BindingResult;
import org.springframework.web.bind.annotation.*;

import javax.validation.Valid;
import javax.validation.constraints.Max;
import javax.validation.constraints.Min;
import javax.validation.constraints.NotNull;
import java.util.ArrayList;
import java.util.List;

@Controller
public class MessageController
{
   @Autowired
   private KafkaMonitor kafkaMonitor;

   @Autowired
   private MessageInspector messageInspector;

   @Autowired
<<<<<<< HEAD
   private MessageFormatConfiguration.MessageFormatProperties messageFormatProperties;

   @Autowired
=======
>>>>>>> d353fa1a
   private SchemaRegistryConfiguration.SchemaRegistryProperties schemaRegistryProperties;

   /**
    * Human friendly view of reading messages.
    * @param topicName Name of topic
    * @param messageForm Message form for submitting requests to view messages.
    * @param errors
    * @param model
    * @return View for seeing messages in a partition.
    */
   @RequestMapping(method = RequestMethod.GET, value = "/topic/{name:.+}/messages")
   public String viewMessageForm(@PathVariable("name") String topicName,
                                 @Valid @ModelAttribute("messageForm") PartitionOffsetInfo messageForm,
                                 BindingResult errors,
                                 Model model)
   {
      final MessageFormat defaultFormat = messageFormatProperties.getFormat();

      if (messageForm.isEmpty())
      {
         final PartitionOffsetInfo defaultForm = new PartitionOffsetInfo();

         defaultForm.setCount(10l);
         defaultForm.setOffset(0l);
         defaultForm.setPartition(0);
<<<<<<< HEAD
         defaultForm.setFormat(defaultFormat);
=======
>>>>>>> d353fa1a

         model.addAttribute("messageForm", defaultForm);
      }

      final TopicVO topic = kafkaMonitor.getTopic(topicName)
         .orElseThrow(() -> new TopicNotFoundException(topicName));
      model.addAttribute("topic", topic);

<<<<<<< HEAD
      model.addAttribute("defaultFormat", defaultFormat);
      model.addAttribute("messageFormats", MessageFormat.values());
=======
      final String schemaRegistryUrl = schemaRegistryProperties.getConnect();
>>>>>>> d353fa1a

      if (!messageForm.isEmpty() && !errors.hasErrors())
      {
         final MessageDeserializer deserializer = getDeserializer(
               topicName, messageForm.getFormat());

         model.addAttribute("messages",
                            messageInspector.getMessages(topicName,
                                                         messageForm.getPartition(),
                                                         messageForm.getOffset(),
                                                         messageForm.getCount(),
<<<<<<< HEAD
                                                         deserializer));
=======
                                                         schemaRegistryUrl));
>>>>>>> d353fa1a
      }

      return "message-inspector";
   }

   /**
    * Return a JSON list of all partition offset info for the given topic. If specific partition
    * and offset parameters are given, then this returns actual kafka messages from that partition
    * (if the offsets are valid; if invalid offsets are passed then the message list is empty).
    * @param topicName Name of topic.
    * @return Offset or message data.
    */
   @ApiOperation(value = "getPartitionOrMessages", notes = "Get offset or message data for a topic. Without query params returns all partitions with offset data. With query params, returns actual messages (if valid offsets are provided).")
   @ApiResponses(value = {
         @ApiResponse(code = 200, message = "Success", response = List.class),
         @ApiResponse(code = 404, message = "Invalid topic name")
   })
   @RequestMapping(method = RequestMethod.GET, value = "/topic/{name:.+}/messages", produces = MediaType.APPLICATION_JSON_VALUE)
   public @ResponseBody List<Object> getPartitionOrMessages(
         @PathVariable("name") String topicName,
         @RequestParam(name = "partition", required = false) Integer partition,
         @RequestParam(name = "offset", required = false)    Long offset,
         @RequestParam(name = "count", required = false)     Long count
   )
   {
      if(partition == null || offset == null || count == null)
      {
         final TopicVO topic = kafkaMonitor.getTopic(topicName)
               .orElseThrow(() -> new TopicNotFoundException(topicName));

         List<Object> partitionList = new ArrayList<>();
         topic.getPartitions().stream().forEach(vo -> partitionList.add(new PartitionOffsetInfo(vo.getId(), vo.getFirstOffset(), vo.getSize())));

         return partitionList;
      }
      else
      {
<<<<<<< HEAD
         // Currently, only default deserialization supported via JSON API.
         final MessageDeserializer deserializer = new DefaultMessageDeserializer();
=======
         final String schemaRegistryUrl = schemaRegistryProperties.getConnect();
>>>>>>> d353fa1a

         List<Object> messages = new ArrayList<>();
         List<MessageVO> vos = messageInspector.getMessages(
               topicName,
               partition,
               offset,
               count,
<<<<<<< HEAD
               deserializer);
=======
               schemaRegistryUrl);
>>>>>>> d353fa1a

         if(vos != null)
         {
            vos.stream().forEach(vo -> messages.add(vo));
         }

         return messages;
      }
   }

   private MessageDeserializer getDeserializer(String topicName, MessageFormat format) {
      final MessageDeserializer deserializer;

      if (format == MessageFormat.AVRO) {
         final String schemaRegistryUrl = schemaRegistryProperties.getConnect();
         deserializer = new AvroMessageDeserializer(topicName, schemaRegistryUrl);
      } else {
         deserializer = new DefaultMessageDeserializer();
      }

      return deserializer;
   }

   /**
    * Encapsulates offset data for a single partition.
    */
   public static class PartitionOffsetInfo
   {
      @NotNull
      @Min(0)
      private Integer partition;

      /**
       * Need to clean this up. We're re-using this form for the JSON message API
       * and it's a bit confusing to have the Java variable and JSON field named
       * differently.
       */
      @NotNull
      @Min(0)
      @JsonProperty("firstOffset")
      private Long offset;

      /**
       * Need to clean this up. We're re-using this form for the JSON message API
       * and it's a bit confusing to have the Java variable and JSON field named
       * differently.
       */
      @NotNull
      @Min(1)
      @Max(100)
      @JsonProperty("lastOffset")
      private Long count;

      private MessageFormat format;

      public PartitionOffsetInfo(int partition, long offset, long count, MessageFormat format)
      {
         this.partition = partition;
         this.offset = offset;
         this.count = count;
         this.format = format;
      }

      public PartitionOffsetInfo(int partition, long offset, long count)
      {
         this(partition, offset, count, MessageFormat.DEFAULT);
      }

      public PartitionOffsetInfo()
      {

      }

      @JsonIgnore
      public boolean isEmpty()
      {
         return partition == null && offset == null && (count == null || count == 1);
      }

      public Integer getPartition()
      {
         return partition;
      }

      public void setPartition(Integer partition)
      {
         this.partition = partition;
      }

      public Long getOffset()
      {
         return offset;
      }

      public void setOffset(Long offset)
      {
         this.offset = offset;
      }

      public Long getCount()
      {
         return count;
      }

      public void setCount(Long count)
      {
         this.count = count;
      }

      public MessageFormat getFormat()
      {
         return format;
      }

      public void setFormat(MessageFormat format)
      {
         this.format = format;
      }
   }
}<|MERGE_RESOLUTION|>--- conflicted
+++ resolved
@@ -20,10 +20,7 @@
 
 import com.fasterxml.jackson.annotation.JsonIgnore;
 import com.fasterxml.jackson.annotation.JsonProperty;
-<<<<<<< HEAD
 import com.homeadvisor.kafdrop.config.MessageFormatConfiguration;
-=======
->>>>>>> d353fa1a
 import com.homeadvisor.kafdrop.config.SchemaRegistryConfiguration;
 import com.homeadvisor.kafdrop.model.MessageVO;
 import com.homeadvisor.kafdrop.model.TopicVO;
@@ -62,12 +59,9 @@
    private MessageInspector messageInspector;
 
    @Autowired
-<<<<<<< HEAD
    private MessageFormatConfiguration.MessageFormatProperties messageFormatProperties;
 
    @Autowired
-=======
->>>>>>> d353fa1a
    private SchemaRegistryConfiguration.SchemaRegistryProperties schemaRegistryProperties;
 
    /**
@@ -93,10 +87,7 @@
          defaultForm.setCount(10l);
          defaultForm.setOffset(0l);
          defaultForm.setPartition(0);
-<<<<<<< HEAD
          defaultForm.setFormat(defaultFormat);
-=======
->>>>>>> d353fa1a
 
          model.addAttribute("messageForm", defaultForm);
       }
@@ -105,12 +96,8 @@
          .orElseThrow(() -> new TopicNotFoundException(topicName));
       model.addAttribute("topic", topic);
 
-<<<<<<< HEAD
       model.addAttribute("defaultFormat", defaultFormat);
       model.addAttribute("messageFormats", MessageFormat.values());
-=======
-      final String schemaRegistryUrl = schemaRegistryProperties.getConnect();
->>>>>>> d353fa1a
 
       if (!messageForm.isEmpty() && !errors.hasErrors())
       {
@@ -122,11 +109,8 @@
                                                          messageForm.getPartition(),
                                                          messageForm.getOffset(),
                                                          messageForm.getCount(),
-<<<<<<< HEAD
                                                          deserializer));
-=======
-                                                         schemaRegistryUrl));
->>>>>>> d353fa1a
+
       }
 
       return "message-inspector";
@@ -164,12 +148,8 @@
       }
       else
       {
-<<<<<<< HEAD
          // Currently, only default deserialization supported via JSON API.
          final MessageDeserializer deserializer = new DefaultMessageDeserializer();
-=======
-         final String schemaRegistryUrl = schemaRegistryProperties.getConnect();
->>>>>>> d353fa1a
 
          List<Object> messages = new ArrayList<>();
          List<MessageVO> vos = messageInspector.getMessages(
@@ -177,11 +157,7 @@
                partition,
                offset,
                count,
-<<<<<<< HEAD
                deserializer);
-=======
-               schemaRegistryUrl);
->>>>>>> d353fa1a
 
          if(vos != null)
          {
