/*
 * Copyright 2017 HomeAdvisor, Inc.
 *
 * Licensed under the Apache License, Version 2.0 (the "License");
 * you may not use this file except in compliance with the License.
 * You may obtain a copy of the License at
 *
 * http://www.apache.org/licenses/LICENSE-2.0
 *
 * Unless required by applicable law or agreed to in writing, software
 * distributed under the License is distributed on an "AS IS" BASIS,
 * WITHOUT WARRANTIES OR CONDITIONS OF ANY KIND, either express or implied.
 * See the License for the specific language governing permissions and
 * limitations under the License.
 *
 *
 */

package com.homeadvisor.kafdrop.service;

<<<<<<< HEAD
import com.homeadvisor.kafdrop.model.*;
import com.homeadvisor.kafdrop.util.*;
=======
import com.homeadvisor.kafdrop.model.MessageVO;
import com.homeadvisor.kafdrop.model.TopicPartitionVO;
import com.homeadvisor.kafdrop.model.TopicVO;
import com.homeadvisor.kafdrop.util.BrokerChannel;
import com.homeadvisor.kafdrop.util.ByteUtils;
import com.homeadvisor.kafdrop.util.MessageDeserializer;

>>>>>>> 16eca46b
import kafka.api.FetchRequest;
import kafka.api.*;
import kafka.javaapi.FetchResponse;
import kafka.javaapi.consumer.*;
import kafka.javaapi.message.ByteBufferMessageSet;
<<<<<<< HEAD
import kafka.message.*;
import org.apache.kafka.common.*;
import org.slf4j.*;
import org.springframework.beans.factory.annotation.*;
import org.springframework.stereotype.*;

import java.io.*;
import java.nio.*;
import java.util.*;
import java.util.stream.*;
=======
import kafka.message.Message;
import kafka.message.MessageAndOffset;

import org.slf4j.Logger;
import org.slf4j.LoggerFactory;
import org.springframework.beans.factory.annotation.Autowired;
import org.springframework.stereotype.Service;

import java.io.UnsupportedEncodingException;
import java.nio.ByteBuffer;
import java.util.ArrayList;
import java.util.Collections;
import java.util.List;
import java.util.stream.Collectors;
import java.util.stream.StreamSupport;
>>>>>>> 16eca46b

import io.confluent.kafka.serializers.KafkaAvroDeserializer;
import io.confluent.kafka.serializers.AbstractKafkaAvroSerDeConfig;


@Service
public class MessageInspector
{
   private final Logger LOG = LoggerFactory.getLogger(getClass());

   @Autowired
   private KafkaMonitor kafkaMonitor;

   public List<MessageVO> getMessages(
           String topicName,
           int partitionId,
           long offset,
           long count,
           MessageDeserializer deserializer)
   {
<<<<<<< HEAD
	  if (kafkaMonitor.getKafkaVersion().compareTo(new Version(0, 8, 2)) > 0)
	  {
		 final TopicVO topic = kafkaMonitor.getTopic(topicName).orElseThrow(TopicNotFoundException::new);
		 final TopicPartitionVO partition = topic.getPartition(partitionId).orElseThrow(PartitionNotFoundException::new);

		 TopicPartition topicPartition = new TopicPartition(topicName, partitionId);
		 return kafkaMonitor.getMessages(topicPartition, offset, count);
	  } else
	  {
		 final TopicVO topic = kafkaMonitor.getTopic(topicName).orElseThrow(TopicNotFoundException::new);
		 final TopicPartitionVO partition = topic.getPartition(partitionId).orElseThrow(PartitionNotFoundException::new);

		 return kafkaMonitor.getBroker(partition.getLeader().getId())
				 .map(broker -> {
					SimpleConsumer consumer = new SimpleConsumer(broker.getHost(), broker.getPort(), 10000, 100000, "");

					final FetchRequestBuilder fetchRequestBuilder = new FetchRequestBuilder()
							.clientId("KafDrop")
							.maxWait(5000) // todo: make configurable
							.minBytes(1);

					List<MessageVO> messages = new ArrayList<>();
					long currentOffset = offset;
					while (messages.size() < count)
					{
					   final FetchRequest fetchRequest =
							   fetchRequestBuilder
									   .addFetch(topicName, partitionId, currentOffset, 1024 * 1024)
									   .build();

					   FetchResponse fetchResponse = consumer.fetch(fetchRequest);

					   final ByteBufferMessageSet messageSet = fetchResponse.messageSet(topicName, partitionId);
					   if (messageSet.validBytes() <= 0)
					   { break; }

					   int oldSize = messages.size();
					   StreamSupport.stream(messageSet.spliterator(), false)
							   .limit(count - messages.size())
							   .map(MessageAndOffset::message)
							   .map(this::createMessage)
							   .forEach(messages::add);
					   currentOffset += messages.size() - oldSize;
					}
					return messages;
				 })
				 .orElseGet(Collections::emptyList);
	  }
=======
      final TopicVO topic = kafkaMonitor.getTopic(topicName).orElseThrow(TopicNotFoundException::new);
      final TopicPartitionVO partition = topic.getPartition(partitionId).orElseThrow(PartitionNotFoundException::new);

      return kafkaMonitor.getBroker(partition.getLeader().getId())
         .map(broker -> {
            SimpleConsumer consumer = new SimpleConsumer(broker.getHost(), broker.getPort(), 10000, 100000, "");

            final FetchRequestBuilder fetchRequestBuilder = new FetchRequestBuilder()
               .clientId("KafDrop")
               .maxWait(5000) // todo: make configurable
               .minBytes(1);

            List<MessageVO> messages = new ArrayList<>();
            long currentOffset = offset;
            while (messages.size() < count)
            {
               final FetchRequest fetchRequest =
                  fetchRequestBuilder
                     .addFetch(topicName, partitionId, currentOffset, 1024 * 1024)
                     .build();

               FetchResponse fetchResponse = consumer.fetch(fetchRequest);

               final ByteBufferMessageSet messageSet = fetchResponse.messageSet(topicName, partitionId);
               if (messageSet.validBytes() <= 0) break;


               int oldSize = messages.size();
               StreamSupport.stream(messageSet.spliterator(), false)
                  .limit(count - messages.size())
                  .map(MessageAndOffset::message)
                  .map(m -> createMessage(m, deserializer))
                  .forEach(messages::add);
               currentOffset += messages.size() - oldSize;
            }
            return messages;
         })
         .orElseGet(Collections::emptyList);
>>>>>>> 16eca46b
   }

   private MessageVO createMessage(Message message, MessageDeserializer deserializer)
   {
<<<<<<< HEAD
	  MessageVO vo = new MessageVO();
	  if (message.hasKey())
	  {
		 vo.setKey(readString(message.key()));
	  }
	  if (!message.isNull())
	  {
		 vo.setMessage(readString(message.payload()));
	  }

	  vo.setValid(message.isValid());
	  vo.setCompressionCodec(message.compressionCodec().name());
	  vo.setChecksum(message.checksum());
	  vo.setComputedChecksum(message.computeChecksum());

	  return vo;
   }

   private String readString(ByteBuffer buffer)
   {
	  try
	  {
		 return new String(readBytes(buffer), "UTF-8");
	  }
	  catch (UnsupportedEncodingException e)
	  {
		 return "<unsupported encoding>";
	  }
   }

   private byte[] readBytes(ByteBuffer buffer)
   {
	  return readBytes(buffer, 0, buffer.limit());
   }

   private byte[] readBytes(ByteBuffer buffer, int offset, int size)
   {
	  byte[] dest = new byte[size];
	  if (buffer.hasArray())
	  {
		 System.arraycopy(buffer.array(), buffer.arrayOffset() + offset, dest, 0, size);
	  } else
	  {
		 buffer.mark();
		 buffer.get(dest);
		 buffer.reset();
	  }
	  return dest;
   }
=======
      MessageVO vo = new MessageVO();
      if (message.hasKey())
      {
         vo.setKey(ByteUtils.readString(message.key()));
      }
      if (!message.isNull())
      {
         final String messageString = deserializer.deserializeMessage(message.payload());
         vo.setMessage(messageString);
      }

      vo.setValid(message.isValid());
      vo.setCompressionCodec(message.compressionCodec().name());
      vo.setChecksum(message.checksum());
      vo.setComputedChecksum(message.computeChecksum());

      return vo;
   }

>>>>>>> 16eca46b
}<|MERGE_RESOLUTION|>--- conflicted
+++ resolved
@@ -18,233 +18,130 @@
 
 package com.homeadvisor.kafdrop.service;
 
-<<<<<<< HEAD
-import com.homeadvisor.kafdrop.model.*;
-import com.homeadvisor.kafdrop.util.*;
-=======
 import com.homeadvisor.kafdrop.model.MessageVO;
 import com.homeadvisor.kafdrop.model.TopicPartitionVO;
 import com.homeadvisor.kafdrop.model.TopicVO;
-import com.homeadvisor.kafdrop.util.BrokerChannel;
-import com.homeadvisor.kafdrop.util.ByteUtils;
-import com.homeadvisor.kafdrop.util.MessageDeserializer;
-
->>>>>>> 16eca46b
+import com.homeadvisor.kafdrop.util.Version;
+import java.io.UnsupportedEncodingException;
+import java.nio.ByteBuffer;
+import java.util.ArrayList;
+import java.util.Collections;
+import java.util.List;
+import java.util.stream.StreamSupport;
 import kafka.api.FetchRequest;
-import kafka.api.*;
+import kafka.api.FetchRequestBuilder;
 import kafka.javaapi.FetchResponse;
-import kafka.javaapi.consumer.*;
+import kafka.javaapi.consumer.SimpleConsumer;
 import kafka.javaapi.message.ByteBufferMessageSet;
-<<<<<<< HEAD
-import kafka.message.*;
-import org.apache.kafka.common.*;
-import org.slf4j.*;
-import org.springframework.beans.factory.annotation.*;
-import org.springframework.stereotype.*;
-
-import java.io.*;
-import java.nio.*;
-import java.util.*;
-import java.util.stream.*;
-=======
 import kafka.message.Message;
 import kafka.message.MessageAndOffset;
-
+import org.apache.kafka.common.TopicPartition;
 import org.slf4j.Logger;
 import org.slf4j.LoggerFactory;
 import org.springframework.beans.factory.annotation.Autowired;
 import org.springframework.stereotype.Service;
 
-import java.io.UnsupportedEncodingException;
-import java.nio.ByteBuffer;
-import java.util.ArrayList;
-import java.util.Collections;
-import java.util.List;
-import java.util.stream.Collectors;
-import java.util.stream.StreamSupport;
->>>>>>> 16eca46b
+@Service
+public class MessageInspector {
 
-import io.confluent.kafka.serializers.KafkaAvroDeserializer;
-import io.confluent.kafka.serializers.AbstractKafkaAvroSerDeConfig;
+  private final Logger LOG = LoggerFactory.getLogger(getClass());
 
+  @Autowired
+  private KafkaMonitor kafkaMonitor;
 
-@Service
-public class MessageInspector
-{
-   private final Logger LOG = LoggerFactory.getLogger(getClass());
+  public List<MessageVO> getMessages(String topicName, int partitionId, long offset, long count) {
+    if (kafkaMonitor.getKafkaVersion().compareTo(new Version(0, 8, 2)) > 0) {
+      final TopicVO topic = kafkaMonitor.getTopic(topicName)
+          .orElseThrow(TopicNotFoundException::new);
+      final TopicPartitionVO partition = topic.getPartition(partitionId)
+          .orElseThrow(PartitionNotFoundException::new);
 
-   @Autowired
-   private KafkaMonitor kafkaMonitor;
-
-   public List<MessageVO> getMessages(
-           String topicName,
-           int partitionId,
-           long offset,
-           long count,
-           MessageDeserializer deserializer)
-   {
-<<<<<<< HEAD
-	  if (kafkaMonitor.getKafkaVersion().compareTo(new Version(0, 8, 2)) > 0)
-	  {
-		 final TopicVO topic = kafkaMonitor.getTopic(topicName).orElseThrow(TopicNotFoundException::new);
-		 final TopicPartitionVO partition = topic.getPartition(partitionId).orElseThrow(PartitionNotFoundException::new);
-
-		 TopicPartition topicPartition = new TopicPartition(topicName, partitionId);
-		 return kafkaMonitor.getMessages(topicPartition, offset, count);
-	  } else
-	  {
-		 final TopicVO topic = kafkaMonitor.getTopic(topicName).orElseThrow(TopicNotFoundException::new);
-		 final TopicPartitionVO partition = topic.getPartition(partitionId).orElseThrow(PartitionNotFoundException::new);
-
-		 return kafkaMonitor.getBroker(partition.getLeader().getId())
-				 .map(broker -> {
-					SimpleConsumer consumer = new SimpleConsumer(broker.getHost(), broker.getPort(), 10000, 100000, "");
-
-					final FetchRequestBuilder fetchRequestBuilder = new FetchRequestBuilder()
-							.clientId("KafDrop")
-							.maxWait(5000) // todo: make configurable
-							.minBytes(1);
-
-					List<MessageVO> messages = new ArrayList<>();
-					long currentOffset = offset;
-					while (messages.size() < count)
-					{
-					   final FetchRequest fetchRequest =
-							   fetchRequestBuilder
-									   .addFetch(topicName, partitionId, currentOffset, 1024 * 1024)
-									   .build();
-
-					   FetchResponse fetchResponse = consumer.fetch(fetchRequest);
-
-					   final ByteBufferMessageSet messageSet = fetchResponse.messageSet(topicName, partitionId);
-					   if (messageSet.validBytes() <= 0)
-					   { break; }
-
-					   int oldSize = messages.size();
-					   StreamSupport.stream(messageSet.spliterator(), false)
-							   .limit(count - messages.size())
-							   .map(MessageAndOffset::message)
-							   .map(this::createMessage)
-							   .forEach(messages::add);
-					   currentOffset += messages.size() - oldSize;
-					}
-					return messages;
-				 })
-				 .orElseGet(Collections::emptyList);
-	  }
-=======
-      final TopicVO topic = kafkaMonitor.getTopic(topicName).orElseThrow(TopicNotFoundException::new);
-      final TopicPartitionVO partition = topic.getPartition(partitionId).orElseThrow(PartitionNotFoundException::new);
+      TopicPartition topicPartition = new TopicPartition(topicName, partitionId);
+      return kafkaMonitor.getMessages(topicPartition, offset, count);
+    } else {
+      final TopicVO topic = kafkaMonitor.getTopic(topicName)
+          .orElseThrow(TopicNotFoundException::new);
+      final TopicPartitionVO partition = topic.getPartition(partitionId)
+          .orElseThrow(PartitionNotFoundException::new);
 
       return kafkaMonitor.getBroker(partition.getLeader().getId())
-         .map(broker -> {
-            SimpleConsumer consumer = new SimpleConsumer(broker.getHost(), broker.getPort(), 10000, 100000, "");
+          .map(broker -> {
+            SimpleConsumer consumer = new SimpleConsumer(broker.getHost(), broker.getPort(), 10000,
+                100000, "");
 
             final FetchRequestBuilder fetchRequestBuilder = new FetchRequestBuilder()
-               .clientId("KafDrop")
-               .maxWait(5000) // todo: make configurable
-               .minBytes(1);
+                .clientId("KafDrop")
+                .maxWait(5000) // todo: make configurable
+                .minBytes(1);
 
             List<MessageVO> messages = new ArrayList<>();
             long currentOffset = offset;
-            while (messages.size() < count)
-            {
-               final FetchRequest fetchRequest =
+            while (messages.size() < count) {
+              final FetchRequest fetchRequest =
                   fetchRequestBuilder
-                     .addFetch(topicName, partitionId, currentOffset, 1024 * 1024)
-                     .build();
+                      .addFetch(topicName, partitionId, currentOffset, 1024 * 1024)
+                      .build();
 
-               FetchResponse fetchResponse = consumer.fetch(fetchRequest);
+              FetchResponse fetchResponse = consumer.fetch(fetchRequest);
 
-               final ByteBufferMessageSet messageSet = fetchResponse.messageSet(topicName, partitionId);
-               if (messageSet.validBytes() <= 0) break;
+              final ByteBufferMessageSet messageSet = fetchResponse
+                  .messageSet(topicName, partitionId);
+              if (messageSet.validBytes() <= 0) {
+                break;
+              }
 
-
-               int oldSize = messages.size();
-               StreamSupport.stream(messageSet.spliterator(), false)
+              int oldSize = messages.size();
+              StreamSupport.stream(messageSet.spliterator(), false)
                   .limit(count - messages.size())
                   .map(MessageAndOffset::message)
-                  .map(m -> createMessage(m, deserializer))
+                  .map(this::createMessage)
                   .forEach(messages::add);
-               currentOffset += messages.size() - oldSize;
+              currentOffset += messages.size() - oldSize;
             }
             return messages;
-         })
-         .orElseGet(Collections::emptyList);
->>>>>>> 16eca46b
-   }
+          })
+          .orElseGet(Collections::emptyList);
+    }
+  }
 
-   private MessageVO createMessage(Message message, MessageDeserializer deserializer)
-   {
-<<<<<<< HEAD
-	  MessageVO vo = new MessageVO();
-	  if (message.hasKey())
-	  {
-		 vo.setKey(readString(message.key()));
-	  }
-	  if (!message.isNull())
-	  {
-		 vo.setMessage(readString(message.payload()));
-	  }
+  private MessageVO createMessage(Message message) {
+    MessageVO vo = new MessageVO();
+    if (message.hasKey()) {
+      vo.setKey(readString(message.key()));
+    }
+    if (!message.isNull()) {
+      vo.setMessage(readString(message.payload()));
+    }
 
-	  vo.setValid(message.isValid());
-	  vo.setCompressionCodec(message.compressionCodec().name());
-	  vo.setChecksum(message.checksum());
-	  vo.setComputedChecksum(message.computeChecksum());
+    vo.setValid(message.isValid());
+    vo.setCompressionCodec(message.compressionCodec().name());
+    vo.setChecksum(message.checksum());
+    vo.setComputedChecksum(message.computeChecksum());
 
-	  return vo;
-   }
+    return vo;
+  }
 
-   private String readString(ByteBuffer buffer)
-   {
-	  try
-	  {
-		 return new String(readBytes(buffer), "UTF-8");
-	  }
-	  catch (UnsupportedEncodingException e)
-	  {
-		 return "<unsupported encoding>";
-	  }
-   }
+  private String readString(ByteBuffer buffer) {
+    try {
+      return new String(readBytes(buffer), "UTF-8");
+    } catch (UnsupportedEncodingException e) {
+      return "<unsupported encoding>";
+    }
+  }
 
-   private byte[] readBytes(ByteBuffer buffer)
-   {
-	  return readBytes(buffer, 0, buffer.limit());
-   }
+  private byte[] readBytes(ByteBuffer buffer) {
+    return readBytes(buffer, 0, buffer.limit());
+  }
 
-   private byte[] readBytes(ByteBuffer buffer, int offset, int size)
-   {
-	  byte[] dest = new byte[size];
-	  if (buffer.hasArray())
-	  {
-		 System.arraycopy(buffer.array(), buffer.arrayOffset() + offset, dest, 0, size);
-	  } else
-	  {
-		 buffer.mark();
-		 buffer.get(dest);
-		 buffer.reset();
-	  }
-	  return dest;
-   }
-=======
-      MessageVO vo = new MessageVO();
-      if (message.hasKey())
-      {
-         vo.setKey(ByteUtils.readString(message.key()));
-      }
-      if (!message.isNull())
-      {
-         final String messageString = deserializer.deserializeMessage(message.payload());
-         vo.setMessage(messageString);
-      }
-
-      vo.setValid(message.isValid());
-      vo.setCompressionCodec(message.compressionCodec().name());
-      vo.setChecksum(message.checksum());
-      vo.setComputedChecksum(message.computeChecksum());
-
-      return vo;
-   }
-
->>>>>>> 16eca46b
+  private byte[] readBytes(ByteBuffer buffer, int offset, int size) {
+    byte[] dest = new byte[size];
+    if (buffer.hasArray()) {
+      System.arraycopy(buffer.array(), buffer.arrayOffset() + offset, dest, 0, size);
+    } else {
+      buffer.mark();
+      buffer.get(dest);
+      buffer.reset();
+    }
+    return dest;
+  }
 }