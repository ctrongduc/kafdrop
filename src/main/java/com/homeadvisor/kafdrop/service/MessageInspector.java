--- conflicted
+++ resolved
@@ -37,10 +37,6 @@
 import kafka.message.Message;
 import kafka.message.MessageAndOffset;
 
-<<<<<<< HEAD
-=======
-import org.apache.avro.generic.GenericRecord;
->>>>>>> d353fa1a
 import org.slf4j.Logger;
 import org.slf4j.LoggerFactory;
 import org.springframework.beans.factory.annotation.Autowired;
@@ -52,11 +48,6 @@
 import java.util.stream.Collectors;
 import java.util.stream.StreamSupport;
 
-<<<<<<< HEAD
-=======
-import javax.annotation.Nullable;
-
->>>>>>> d353fa1a
 import io.confluent.kafka.serializers.KafkaAvroDeserializer;
 import io.confluent.kafka.serializers.AbstractKafkaAvroSerDeConfig;
 
@@ -74,11 +65,7 @@
            int partitionId,
            long offset,
            long count,
-<<<<<<< HEAD
            MessageDeserializer deserializer)
-=======
-           @Nullable String schemaRegistryUrl)
->>>>>>> d353fa1a
    {
       final TopicVO topic = kafkaMonitor.getTopic(topicName).orElseThrow(TopicNotFoundException::new);
       final TopicPartitionVO partition = topic.getPartition(partitionId).orElseThrow(PartitionNotFoundException::new);
@@ -111,11 +98,7 @@
                StreamSupport.stream(messageSet.spliterator(), false)
                   .limit(count - messages.size())
                   .map(MessageAndOffset::message)
-<<<<<<< HEAD
                   .map(m -> createMessage(m, deserializer))
-=======
-                  .map(m -> createMessage(m, topicName, schemaRegistryUrl))
->>>>>>> d353fa1a
                   .forEach(messages::add);
                currentOffset += messages.size() - oldSize;
             }
@@ -124,11 +107,7 @@
          .orElseGet(Collections::emptyList);
    }
 
-<<<<<<< HEAD
    private MessageVO createMessage(Message message, MessageDeserializer deserializer)
-=======
-   private MessageVO createMessage(Message message, String topicName, @Nullable String schemaRegistryUrl)
->>>>>>> d353fa1a
    {
       MessageVO vo = new MessageVO();
       if (message.hasKey())
@@ -137,16 +116,7 @@
       }
       if (!message.isNull())
       {
-<<<<<<< HEAD
          final String messageString = deserializer.deserializeMessage(message.payload());
-=======
-         final String messageString;
-         if (schemaRegistryUrl == null) {
-            messageString = readString(message.payload());
-         } else {
-            messageString = deserializeMessage(message.payload(), topicName, schemaRegistryUrl);
-         }
->>>>>>> d353fa1a
          vo.setMessage(messageString);
       }
 
@@ -158,74 +128,4 @@
       return vo;
    }
 
-<<<<<<< HEAD
-=======
-   // https://www.programcreek.com/java-api-examples/index.php?api=io.confluent.kafka.serializers.KafkaAvroDeserializer
-   private String deserializeMessage(ByteBuffer buffer, String topicName, String schemaRegistryUrl)
-   {
-	  KafkaAvroDeserializer deserializer = getDeserializer(schemaRegistryUrl);
-
-	  // Convert byte buffer to byte array
-	  byte[] bytes = convertToBytes(buffer);
-
-	  return formatJsonMessage(deserializer.deserialize(topicName, bytes).toString());
-   }
-
-   private String formatJsonMessage(String jsonMessage) {
-      Gson gson = new GsonBuilder().setPrettyPrinting().create();
-      JsonParser parser = new JsonParser();
-      JsonElement element = parser.parse(jsonMessage);
-      String formattedJsonMessage = gson.toJson(element);
-      return formattedJsonMessage;
-   }
-
-   private KafkaAvroDeserializer getDeserializer(String schemaRegistryUrl) {
-	  Map<String, Object> config = new HashMap<>();
-	  config.put(AbstractKafkaAvroSerDeConfig.SCHEMA_REGISTRY_URL_CONFIG, schemaRegistryUrl);
-	  KafkaAvroDeserializer kafkaAvroDeserializer = new KafkaAvroDeserializer();
-	  kafkaAvroDeserializer.configure(config, false);
-	  return kafkaAvroDeserializer;
-   }
-
-   private byte[] convertToBytes(ByteBuffer buffer)
-   {
-	  byte[] bytes = new byte[buffer.remaining()];
-	  buffer.get(bytes, 0, bytes.length);
-	  return bytes;
-   }
-
-   private String readString(ByteBuffer buffer)
-   {
-      try
-      {
-         return new String(readBytes(buffer), "UTF-8");
-      }
-      catch (UnsupportedEncodingException e)
-      {
-         return "<unsupported encoding>";
-      }
-   }
-
-   private byte[] readBytes(ByteBuffer buffer)
-   {
-      return readBytes(buffer, 0, buffer.limit());
-   }
-
-   private byte[] readBytes(ByteBuffer buffer, int offset, int size)
-   {
-      byte[] dest = new byte[size];
-      if (buffer.hasArray())
-      {
-         System.arraycopy(buffer.array(), buffer.arrayOffset() + offset, dest, 0, size);
-      }
-      else
-      {
-         buffer.mark();
-         buffer.get(dest);
-         buffer.reset();
-      }
-      return dest;
-   }
-
->>>>>>> d353fa1a
 }